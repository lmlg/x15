/*
 * Copyright (c) 2022 Agustina Arzille.
 *
 * This program is free software: you can redistribute it and/or modify
 * it under the terms of the GNU General Public License as published by
 * the Free Software Foundation, either version 3 of the License, or
 * (at your option) any later version.
 *
 * This program is distributed in the hope that it will be useful,
 * but WITHOUT ANY WARRANTY; without even the implied warranty of
 * MERCHANTABILITY or FITNESS FOR A PARTICULAR PURPOSE.  See the
 * GNU General Public License for more details.
 *
 * You should have received a copy of the GNU General Public License
 * along with this program.  If not, see <http://www.gnu.org/licenses/>.
 */

#include <kern/ipc.h>
#include <kern/task.h>
#include <kern/thread.h>

#include <machine/cpu.h>

#include <vm/map.h>

<<<<<<< HEAD
struct ipc_data
=======
#define IPC_COPY_FROM   0x01   // Direction of the copy.
#define IPC_COPY_INTR   0x02   // Handle interrupts when faulting in.

struct ipc_env
>>>>>>> 6d03451f
{
  /* The following are volatile to avoid them being clobbered
   * by fixup jumps.*/
  volatile cpu_flags_t cpu_flags;
  volatile uintptr_t va;
  int prot;
  bool copy_into;
};

static inline void
ipc_iter_bump_iovs (struct ipc_iter *it, int nr_iovs)
{
  it->cur_iov += nr_iovs;
  it->cache.idx = 0;
  it->cache.size = nr_iovs;
}

static int
ipc_iter_fill_cache_local (struct ipc_iter *it, int nr_iovs)
{
  struct vm_fixup fixup;
  int error = vm_fixup_save (&fixup);

  if (error)
    return (error);

  memcpy (it->cache.iovs, it->iovs + it->cur_iov,
          nr_iovs * sizeof (struct iovec));
  ipc_iter_bump_iovs (it, nr_iovs);
  return (0);
}

static int
ipc_iter_fill_cache (struct ipc_iter *it, struct thread *thr)
{
  int nr_iovs = MIN (IPC_IOV_CACHE_SIZE, it->nr_iovs - it->cur_iov);
  if (! nr_iovs)
    return (ENOMEM);
  else if (! thr)
    return (ipc_iter_fill_cache_local (it, nr_iovs));

  /* Need to fetch iovecs from a remote address. Do an IPC copy
   * call for simplicity's sake (this is only needed once in a
   * while to replenish the cache). */
  struct ipc_iter c_it, r_it;
  ipc_iter_init_buf (&r_it, it->iovs + it->cur_iov,
                     nr_iovs * sizeof (struct iovec));
  ipc_iter_init_buf (&c_it, it->cache.iovs, sizeof (it->cache.iovs));

  ssize_t ret = ipc_copy_iter (&r_it, thr, &c_it, thread_self ());
  if (ret < 0)
    return ((int)-ret);

  assert ((ret % sizeof (struct iovec)) == 0);
  ipc_iter_bump_iovs (it, ret / sizeof (struct iovec));
  return (0);
}

static int
ipc_iter_fetch_iov (struct ipc_iter *it, struct thread *thr)
{
  while (1)
    {
      if (it->cache.idx >= it->cache.size)
        {
          int error = ipc_iter_fill_cache (it, thr);
          if (error)
            {
              ipc_iter_set_invalid (it);
              return (error);
            }
        }

      assert (it->cache.idx < it->cache.size);
      it->cur = it->cache.iovs[it->cache.idx++];
      if (likely (it->cur.iov_len))
        return (0);
    }
}

int
ipc_iter_init_iov (struct ipc_iter *it,
                   struct iovec *iovs, uint32_t nr_iovs)
{
  it->iovs = iovs;
  it->cur_iov = 0;

  if (nr_iovs > UIO_MAXIOV)
    return (EOVERFLOW);

  it->nr_iovs = (int)nr_iovs;
  it->cache.idx = it->cache.size = 0;
  return (ipc_iter_fetch_iov (it, NULL));
}

static int
ipc_iter_adv_impl (struct ipc_iter *it, size_t off, struct thread *thr)
{
  assert (off <= it->cur.iov_len);
  it->cur.iov_base = (char *)it->cur.iov_base + off;
  it->cur.iov_len -= off;

  return (it->cur.iov_len ? 0 : ipc_iter_fetch_iov (it, thr));
}

int
ipc_iter_adv (struct ipc_iter *it, size_t off)
{
  return (ipc_iter_adv_impl (it, off, NULL));
}

static size_t
ipc_compute_size (size_t page_off, const struct ipc_iter *it1,
                  const struct ipc_iter *it2)
{
  return (MIN (PAGE_SIZE - page_off,
               MIN (ipc_iter_cur_size (it1), ipc_iter_cur_size (it2))));
}

static ssize_t
ipc_copy_iter_single (struct ipc_iter *l_it, struct ipc_iter *r_it,
<<<<<<< HEAD
                      struct vm_map *r_map, struct pmap *pmap,
                      struct ipc_data *data)
{
  phys_addr_t pa;
  void *r_ptr = ipc_iter_cur_ptr (r_it);
  size_t page_off = (uintptr_t)r_ptr % PAGE_SIZE,
         ret = ipc_compute_size (page_off, l_it, r_it);

  if (pmap_extract (r_map->pmap, (uintptr_t)r_ptr, &pa) != 0)
    { // Need to fault in the destination address.
      int error = vm_map_fault (r_map, (uintptr_t)r_ptr, data->prot,
                                cpu_flags_intr_enabled (data->cpu_flags) ?
=======
                      struct thread *r_thr, struct pmap *pmap, int flags)
{
  phys_addr_t pa;
  int prot = (flags & IPC_COPY_FROM) ? VM_PROT_READ : VM_PROT_RDWR;
  struct vm_map *r_map = r_thr->task->map;
  void *r_ptr = ipc_iter_cur_ptr (r_it);
  size_t r_size = ipc_iter_cur_size (r_it),
         l_size = ipc_iter_cur_size (l_it),
         page_off = (uintptr_t)r_ptr % PAGE_SIZE,
         ret = MIN (PAGE_SIZE - page_off, MIN (r_size, l_size));

  if (!vm_map_check_valid (r_map, (uintptr_t)r_ptr, prot) &&
      !ipc_inside_stack (r_thr, r_ptr))
    return (-EFAULT);
  else if (pmap_extract (r_map->pmap, (uintptr_t)r_ptr, &pa) != 0)
    { // Need to fault in the destination address.
      int error = vm_map_fault (r_map, (uintptr_t)r_ptr, prot,
                                (flags & IPC_COPY_INTR) ?
>>>>>>> 6d03451f
                                VM_MAP_FAULT_INTR : 0);
      if (error)
        return (-error);

      pmap_extract (r_map->pmap, (uintptr_t)r_ptr, &pa);
    }

  uintptr_t va = data->va;
  _Auto pte = pmap_ipc_pte_map (pmap, va, pa);

  if (! pte)
    return (-EINTR);
<<<<<<< HEAD
  else if (data->copy_into)
=======
  else if (!(flags & IPC_COPY_FROM))
>>>>>>> 6d03451f
    memcpy ((void *)(va + page_off), ipc_iter_cur_ptr (l_it), ret);
  else
    memcpy (ipc_iter_cur_ptr (l_it), (void *)(va + page_off), ret);

<<<<<<< HEAD
  pmap_ipc_pte_clear (pte, va);
=======
>>>>>>> 6d03451f
  return ((ssize_t)ret);
}

ssize_t
ipc_copy_iter (struct ipc_iter *src_it, struct thread *src_thr,
               struct ipc_iter *dst_it, struct thread *dst_thr)
{
  ssize_t ret = 0;
  struct ipc_iter *l_it = src_it, *r_it = dst_it;
<<<<<<< HEAD
=======
  int flags = src_thr != thread_self () ? IPC_COPY_FROM : 0;
>>>>>>> 6d03451f
  struct thread *r_thr = dst_thr;
  struct ipc_data data = { .copy_into = src_thr == thread_self (),
                           .prot = VM_PROT_READ, .va = vm_map_ipc_addr () };

<<<<<<< HEAD
  if (!data.copy_into)
=======
  if (flags)
>>>>>>> 6d03451f
    {
      l_it = dst_it, r_it = src_it;
      r_thr = src_thr;
    }
  else
    data.prot = VM_PROT_RDWR;

  struct vm_map *r_map = r_thr->task->map;
  struct pmap *pmap = thread_self()->task->map->pmap;
<<<<<<< HEAD
=======
  volatile struct ipc_env env;
>>>>>>> 6d03451f

  struct vm_fixup fixup;
  int error = vm_fixup_save (&fixup);

  if (error)
    {
<<<<<<< HEAD
      pmap_ipc_pte_clear (pmap_ipc_pte_get (), data.va);
      cpu_intr_restore (data.cpu_flags);
      return (-error);
    }

  while (ipc_iter_valid (l_it) && ipc_iter_valid (r_it))
    {
      cpu_intr_save ((cpu_flags_t *)&data.cpu_flags);
      ssize_t tmp = ipc_copy_iter_single (l_it, r_it, r_map, pmap, &data);
      cpu_intr_restore (data.cpu_flags);
=======
      pmap_ipc_pte_clear (pmap_ipc_pte_get (), vm_map_ipc_addr ());
      cpu_intr_restore (env.flags);
      return (-error);
    }

  flags |= cpu_intr_enabled () ? IPC_COPY_INTR : 0;
  while (ipc_iter_valid (l_it) && ipc_iter_valid (r_it))
    {
      cpu_intr_save ((cpu_flags_t *)&env.flags);
      ssize_t tmp = ipc_copy_iter_single (l_it, r_it, r_thr, pmap, flags);
      cpu_intr_restore (env.flags);
>>>>>>> 6d03451f

      if (tmp < 0)
        return (tmp);

      /* Advance the iterators after the call because that may end up
       * calling 'ipc_copy_iter' again and the stack may overflow. */

      error = ipc_iter_adv (l_it, tmp);
      if (error && error != ENOMEM)
        return (-error);

      error = ipc_iter_adv_impl (r_it, tmp, r_thr);
      if (error && error != ENOMEM)
        return (-error);
      else if (unlikely ((ret += tmp) < 0))
        return (-EOVERFLOW);
    }

  return (ret);
}<|MERGE_RESOLUTION|>--- conflicted
+++ resolved
@@ -23,17 +23,10 @@
 
 #include <vm/map.h>
 
-<<<<<<< HEAD
 struct ipc_data
-=======
-#define IPC_COPY_FROM   0x01   // Direction of the copy.
-#define IPC_COPY_INTR   0x02   // Handle interrupts when faulting in.
-
-struct ipc_env
->>>>>>> 6d03451f
 {
   /* The following are volatile to avoid them being clobbered
-   * by fixup jumps.*/
+   * by fixup jumps. */
   volatile cpu_flags_t cpu_flags;
   volatile uintptr_t va;
   int prot;
@@ -152,7 +145,6 @@
 
 static ssize_t
 ipc_copy_iter_single (struct ipc_iter *l_it, struct ipc_iter *r_it,
-<<<<<<< HEAD
                       struct vm_map *r_map, struct pmap *pmap,
                       struct ipc_data *data)
 {
@@ -165,26 +157,6 @@
     { // Need to fault in the destination address.
       int error = vm_map_fault (r_map, (uintptr_t)r_ptr, data->prot,
                                 cpu_flags_intr_enabled (data->cpu_flags) ?
-=======
-                      struct thread *r_thr, struct pmap *pmap, int flags)
-{
-  phys_addr_t pa;
-  int prot = (flags & IPC_COPY_FROM) ? VM_PROT_READ : VM_PROT_RDWR;
-  struct vm_map *r_map = r_thr->task->map;
-  void *r_ptr = ipc_iter_cur_ptr (r_it);
-  size_t r_size = ipc_iter_cur_size (r_it),
-         l_size = ipc_iter_cur_size (l_it),
-         page_off = (uintptr_t)r_ptr % PAGE_SIZE,
-         ret = MIN (PAGE_SIZE - page_off, MIN (r_size, l_size));
-
-  if (!vm_map_check_valid (r_map, (uintptr_t)r_ptr, prot) &&
-      !ipc_inside_stack (r_thr, r_ptr))
-    return (-EFAULT);
-  else if (pmap_extract (r_map->pmap, (uintptr_t)r_ptr, &pa) != 0)
-    { // Need to fault in the destination address.
-      int error = vm_map_fault (r_map, (uintptr_t)r_ptr, prot,
-                                (flags & IPC_COPY_INTR) ?
->>>>>>> 6d03451f
                                 VM_MAP_FAULT_INTR : 0);
       if (error)
         return (-error);
@@ -197,19 +169,12 @@
 
   if (! pte)
     return (-EINTR);
-<<<<<<< HEAD
   else if (data->copy_into)
-=======
-  else if (!(flags & IPC_COPY_FROM))
->>>>>>> 6d03451f
     memcpy ((void *)(va + page_off), ipc_iter_cur_ptr (l_it), ret);
   else
     memcpy (ipc_iter_cur_ptr (l_it), (void *)(va + page_off), ret);
 
-<<<<<<< HEAD
   pmap_ipc_pte_clear (pte, va);
-=======
->>>>>>> 6d03451f
   return ((ssize_t)ret);
 }
 
@@ -219,19 +184,11 @@
 {
   ssize_t ret = 0;
   struct ipc_iter *l_it = src_it, *r_it = dst_it;
-<<<<<<< HEAD
-=======
-  int flags = src_thr != thread_self () ? IPC_COPY_FROM : 0;
->>>>>>> 6d03451f
   struct thread *r_thr = dst_thr;
   struct ipc_data data = { .copy_into = src_thr == thread_self (),
                            .prot = VM_PROT_READ, .va = vm_map_ipc_addr () };
 
-<<<<<<< HEAD
   if (!data.copy_into)
-=======
-  if (flags)
->>>>>>> 6d03451f
     {
       l_it = dst_it, r_it = src_it;
       r_thr = src_thr;
@@ -241,17 +198,12 @@
 
   struct vm_map *r_map = r_thr->task->map;
   struct pmap *pmap = thread_self()->task->map->pmap;
-<<<<<<< HEAD
-=======
-  volatile struct ipc_env env;
->>>>>>> 6d03451f
 
   struct vm_fixup fixup;
   int error = vm_fixup_save (&fixup);
 
   if (error)
     {
-<<<<<<< HEAD
       pmap_ipc_pte_clear (pmap_ipc_pte_get (), data.va);
       cpu_intr_restore (data.cpu_flags);
       return (-error);
@@ -262,19 +214,6 @@
       cpu_intr_save ((cpu_flags_t *)&data.cpu_flags);
       ssize_t tmp = ipc_copy_iter_single (l_it, r_it, r_map, pmap, &data);
       cpu_intr_restore (data.cpu_flags);
-=======
-      pmap_ipc_pte_clear (pmap_ipc_pte_get (), vm_map_ipc_addr ());
-      cpu_intr_restore (env.flags);
-      return (-error);
-    }
-
-  flags |= cpu_intr_enabled () ? IPC_COPY_INTR : 0;
-  while (ipc_iter_valid (l_it) && ipc_iter_valid (r_it))
-    {
-      cpu_intr_save ((cpu_flags_t *)&env.flags);
-      ssize_t tmp = ipc_copy_iter_single (l_it, r_it, r_thr, pmap, flags);
-      cpu_intr_restore (env.flags);
->>>>>>> 6d03451f
 
       if (tmp < 0)
         return (tmp);
