--- conflicted
+++ resolved
@@ -48,11 +48,8 @@
   if (cbuf_pop (&data->cbuf, &id, &size) != 0)
     return (-1);
 
-<<<<<<< HEAD
   data->stamp = 0;
-=======
   assert (size == sizeof (id));
->>>>>>> a2febe21
   *keyp = id;
   return (0);
 }
@@ -89,15 +86,7 @@
 
   {
     _Auto data = &kuid_data;
-<<<<<<< HEAD
-    SPINLOCK_GUARD (&data->lock, false);
-=======
-
     SPINLOCK_GUARD (&data->lock);
-    int popped_key = kuid_data_pop_key (data, &key),
-        error = popped_key ? rdxtree_insert (&data->tree, key, head) :
-                             rdxtree_insert_alloc (&data->tree, head, &key);
->>>>>>> a2febe21
 
     if (kuid_data_alloc_radix (data, head, &key) != 0)
       return (EAGAIN);
