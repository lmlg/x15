--- conflicted
+++ resolved
@@ -111,10 +111,6 @@
  * sleep queue returned may not be the one lent.
  *
  * The sleep queue obtained when lending is automatically acquired.
-<<<<<<< HEAD
- *
-=======
->>>>>>> 97f3d652
  */
 struct sleepq * sleepq_lend_key(const struct sync_key *key);
 
